--- conflicted
+++ resolved
@@ -23,11 +23,7 @@
 from vsc.install.shared_setup import ag
 
 PACKAGE = {
-<<<<<<< HEAD
     'version': '2.2.0',
-=======
-    'version': '2.1.4',
->>>>>>> d9df3402
     'author': [ag],
     'maintainer': [ag],
     'excluded_pkgs_rpm': ['vsc', 'vsc.filesystem', 'vsc.filesystem.quota'],
