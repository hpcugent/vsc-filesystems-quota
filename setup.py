--- conflicted
+++ resolved
@@ -24,11 +24,7 @@
 from vsc.install.shared_setup import ag
 
 PACKAGE = {
-<<<<<<< HEAD
-    'version': '2.0.1',
-=======
-    'version': '2.1.1',
->>>>>>> 89fb06e5
+    'version': '2.1.2',
     'author': [ag],
     'maintainer': [ag],
     'excluded_pkgs_rpm': ['vsc', 'vsc.filesystem', 'vsc.filesystem.quota'],
