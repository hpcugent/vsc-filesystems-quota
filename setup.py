#!/usr/bin/env python
# -*- coding: latin-1 -*-
# #
# Copyright 2014-2014 Ghent University
#
# This file is part of vsc-filesystems-quota,
# originally created by the HPC team of Ghent University (http://ugent.be/hpc/en),
# with support of Ghent University (http://ugent.be/hpc),
# the Flemish Supercomputer Centre (VSC) (https://www.vscentrum.be),
# the Hercules foundation (http://www.herculesstichting.be/in_English)
# and the Department of Economy, Science and Innovation (EWI) (http://www.ewi-vlaanderen.be/en).
#
# All rights reserved.
#
# #
"""
vsc-filesystems-quota base distribution setup.py

@author: Stijn De Weirdt (Ghent University)
@author: Andy Georges (Ghent University)
"""
import vsc.install.shared_setup as shared_setup
from vsc.install.shared_setup import ag

PACKAGE = {
    'version': '1.1.1',
    'author': [ag],
    'maintainer': [ag],
    'excluded_pkgs_rpm': ['vsc', 'vsc.filesystem', 'vsc.filesystem.quota'],
    'setup_requires': ['vsc-install >= 0.15.3'],
    'install_requires': [
        'vsc-accountpage-clients >= 2.0.0',
<<<<<<< HEAD
        'vsc-base >= 3.0.4',
        'vsc-config >= 3.0.0',
        'vsc-filesystems >= 1.2.11',
=======
        'vsc-base >= 3.0.6',
        'vsc-config >= 3.0.1',
        'vsc-filesystems >= 1.0.1',
>>>>>>> 8d36d5f9
        'vsc-utils >= 2.0.0',
    ],
    'tests_require': ['mock'],
}

if __name__ == '__main__':
    shared_setup.action_target(PACKAGE)<|MERGE_RESOLUTION|>--- conflicted
+++ resolved
@@ -23,22 +23,16 @@
 from vsc.install.shared_setup import ag
 
 PACKAGE = {
-    'version': '1.1.1',
+    'version': '1.1.2',
     'author': [ag],
     'maintainer': [ag],
     'excluded_pkgs_rpm': ['vsc', 'vsc.filesystem', 'vsc.filesystem.quota'],
     'setup_requires': ['vsc-install >= 0.15.3'],
     'install_requires': [
         'vsc-accountpage-clients >= 2.0.0',
-<<<<<<< HEAD
-        'vsc-base >= 3.0.4',
-        'vsc-config >= 3.0.0',
-        'vsc-filesystems >= 1.2.11',
-=======
         'vsc-base >= 3.0.6',
         'vsc-config >= 3.0.1',
-        'vsc-filesystems >= 1.0.1',
->>>>>>> 8d36d5f9
+        'vsc-filesystems >= 1.2.11',
         'vsc-utils >= 2.0.0',
     ],
     'tests_require': ['mock'],
