--- conflicted
+++ resolved
@@ -278,17 +278,10 @@
 
         logging.info("storage map: %s", self.system_storage_map )
 
-<<<<<<< HEAD
         self.usage_list = []
-
         with dc.Cache(DISK_CACHE_LOCATION) as cache:
             self.cache = cache
-            super(UsageReporter, self).do(dry_run)
-
-=======
-        self.quota_list = []
-        super().do(dry_run)
->>>>>>> ac0af3d2
+            super().do(dry_run)
 
         for storage_name in self.options.storage:
 
