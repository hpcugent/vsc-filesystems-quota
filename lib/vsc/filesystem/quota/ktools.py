--- conflicted
+++ resolved
@@ -260,25 +260,15 @@
 
     def process_event(self, event, dry_run):
 
-<<<<<<< HEAD
         if event and event.filesystem in self.system_storage_map.values():
-=======
-        if event and event.filesystem in self.system_storage_map:
->>>>>>> 89fb06e5
             cache_key = (event.filesystem, event.fileset, event.entity, event.kind)
             cached_usage = self.cache.get(cache_key, default=None)
             if cached_usage != event:
                 self.cache.set(cache_key, event, expire=864000)
-<<<<<<< HEAD
                 logging.debug(f"Event {event} differs from {cached_usage}, adding to usage list")
             else:
                 logging.debug(f"Event {event} equals cached version")
-
-            self.usage_list.append(event)
-=======
                 self.usage_list.append(event)
->>>>>>> 89fb06e5
-
 
     def do(self, dry_run):
         # pylint: disable=unused-argument
@@ -305,22 +295,14 @@
             logging.info("Processing quota for storage_name %s", storage_name)
             fileset_quota_data = [
                 q for q in self.usage_list
-<<<<<<< HEAD
                 if self.system_storage_map[storage_name] == q.filesystem and q.kind == 'FILESET'
-=======
-                if self.system_storage_map[q.filesystem] == storage_name and q.kind == 'FILESET'
->>>>>>> 89fb06e5
             ]
             logging.debug("Fileset quota for storage %s: %s", storage_name, fileset_quota_data)
             self.process_fileset_quota(storage_name, fileset_quota_data, ap_client)
 
             usr_quota_data = [
                 q for q in self.usage_list
-<<<<<<< HEAD
                 if self.system_storage_map[storage_name] == q.filesystem and q.kind == 'USR'
-=======
-                if self.system_storage_map[q.filesystem] == storage_name and q.kind == 'USR'
->>>>>>> 89fb06e5
             ]
             logging.debug("Usr quota for storage %s: %s", storage_name, usr_quota_data)
             self.process_user_quota(storage_name, usr_quota_data, ap_client)
