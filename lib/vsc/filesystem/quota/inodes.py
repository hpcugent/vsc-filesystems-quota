#
# Copyright 2015-2023 Ghent University
#
# This file is part of vsc-filesystems-quota,
# originally created by the HPC team of Ghent University (http://ugent.be/hpc/en),
# with support of Ghent University (http://ugent.be/hpc),
# the Flemish Supercomputer Centre (VSC) (https://www.vscentrum.be),
# the Flemish Research Foundation (FWO) (http://www.fwo.be/en)
# and the Department of Economy, Science and Innovation (EWI) (http://www.ewi-vlaanderen.be/en).
#
# https://github.com/hpcugent/vsc-filesystems-quota
#
# vsc-filesystems-quota is free software: you can redistribute it and/or modify
# it under the terms of the GNU Library General Public License as
# published by the Free Software Foundation, either version 2 of
# the License, or (at your option) any later version.
#
# vsc-filesystems-quota is distributed in the hope that it will be useful,
# but WITHOUT ANY WARRANTY; without even the implied warranty of
# MERCHANTABILITY or FITNESS FOR A PARTICULAR PURPOSE. See the
# GNU Library General Public License for more details.
#
# You should have received a copy of the GNU Library General Public License
# along with vsc-filesystems-quota. If not, see <http://www.gnu.org/licenses/>.
#
"""
Inode logs and notitications.

@author: Andy Georges (Ghent University)
@author: Ward Poelmans (Vrije Universiteit Brussel)
"""

import gzip
import json
import logging
import os
import socket
import time

from collections import namedtuple

from vsc.config.base import VscStorage, GENT, INSTITUTE_ADMIN_EMAIL, INSTITUTE_SENDER_EMAIL_ADDRESSES, GENT
from vsc.filesystem.operator import StorageOperator
from vsc.utils.mail import VscMail
from vsc.utils.script_tools import CLI

NAGIOS_CHECK_INTERVAL_THRESHOLD = (6 * 60 + 5) * 60  # 365 minutes -- little over 6 hours.
INODE_LOG_ZIP_PATH = '/var/log/quota/inode-zips'
INODE_STORE_LOG_CRITICAL = 1

InodeCritical = namedtuple("InodeCritical", ['used', 'allocated', 'maxinodes'])

CRITICAL_INODE_COUNT_MESSAGE = """
Dear HPC admins,

The following filesets will be running out of inodes soon (or may already have run out).

%(fileset_info)s

Kind regards,
Your friendly inode-watching script
"""


class InodeLog(CLI):

    # Note: debug option is provided by generaloption
    # Note: other settings, e.g., ofr each cluster will be obtained from the configuration file
    CLI_OPTIONS = {
        'nagios-check-interval-threshold': NAGIOS_CHECK_INTERVAL_THRESHOLD,
        'location': ('path to store the gzipped files', None, 'store', INODE_LOG_ZIP_PATH),
        'storage': ('the VSC filesystems that are checked by this script', None, 'extend', []),
        'host_institute': ('Name of the institute where this script is being run', str, 'store', GENT),
        'mailconfig': ("Full configuration for the mail sender", None, "store", None),
    }

    def mail_admins(self, critical_filesets, dry_run=True, host_institute=GENT):
        """Send email to the HPC admin about the inodes running out soonish."""
        mail = VscMail(mail_config=self.options.mailconfig)

        message = CRITICAL_INODE_COUNT_MESSAGE
        fileset_info = []
        for (fs_name, fs_info) in critical_filesets.items():
            for (fileset_name, inode_info) in fs_info.items():
                fileset_info.append(
                    f"{fs_name} - {fileset_name}: used {inode_info.used} "
                    f"({int(inode_info.used * 100 / inode_info.maxinodes)}%) of max "
                    f"{inode_info.maxinodes} [allocated: {inode_info.allocated}]")

        message = message % ({'fileset_info': "\n".join(fileset_info)})

        if dry_run:
            logging.info("Would have sent this message: %s", message)
        else:
<<<<<<< HEAD
            mail.sendTextMail(
                mail_to=INSTITUTE_ADMIN_EMAIL[host_institute],
                mail_from=INSTITUTE_SENDER_EMAIL_ADDRESSES[host_institute]['from'],
                reply_to=INSTITUTE_SENDER_EMAIL_ADDRESSES[host_institute]['reply-to'],
                mail_subject="Inode space(s) running out on %s" % (socket.gethostname()),
                message=message
            )
=======
            mail.sendTextMail(mail_to=INSTITUTE_ADMIN_EMAIL[host_institute],
                            mail_from=INSTITUTE_ADMIN_EMAIL[host_institute],
                            reply_to=INSTITUTE_ADMIN_EMAIL[host_institute],
                            mail_subject=f"Inode space(s) running out on {socket.gethostname()}",
                            message=message)
>>>>>>> d9df3402


    def do(self, dry_run):
        """
        Get the inode info
        """
        stats = {}

        if not os.path.exists(self.options.location):
            os.makedirs(self.options.location, 0o755)

        storage = VscStorage()

        if len(self.options.storage) > 0:
            target_storage = self.options.storage
        else:
            target_storage = [self.options.host_institute]

        for storage_name in target_storage:
            operator = StorageOperator(storage[storage_name])

            filesets = operator().list_filesets()
            quota = operator().list_quota()

            critical_filesets = dict()

            for filesystem in filesets:
                stats[f"{filesystem}_inodes_log_critical"] = INODE_STORE_LOG_CRITICAL
                try:
                    filename = f"{storage_name}_inodes_{time.strftime('%Y%m%d-%H:%M')}_{filesystem}.gz"
                    path = os.path.join(self.options.location, filename)
                    zipfile = gzip.open(path, 'wb', 9)  # Compress to the max
                    zipfile.write(json.dumps(filesets[filesystem]).encode())
                    zipfile.close()
                    stats[f"{filesystem}_inodes_log"] = 0
                    logging.info("Stored inodes information for FS %s", filesystem)

                    cfs = process_inodes_information(filesets[filesystem], quota[filesystem]['FILESET'],
                                                    threshold=0.9, storage=storage_name)
                    logging.info("Processed inodes information for filesystem %s", filesystem)
                    if cfs:
                        critical_filesets[filesystem] = cfs
                        logging.info("Filesystem %s has at least %d filesets reaching the limit", filesystem, len(cfs))

                except Exception:
                    stats[f"{filesystem}_inodes_log"] = 1
                    logging.exception("Failed storing inodes information for FS %s", filesystem)

            logging.info("Critical filesets: %s", critical_filesets)

            if critical_filesets:
                self.mail_admins(
                    critical_filesets,
                    dry_run=self.options.dry_run,
                    host_institute=self.options.host_institute
                )


def process_inodes_information(filesets, quota, threshold=0.9, storage='gpfs'):
    """
    Determines which filesets have reached a critical inode limit.

    For this it uses the inode quota information passed in the quota argument and compares this with the maximum number
    of inodes that can be allocated for the given fileset. The default threshold is placed at 90%.

    @returns: dict with (filesetname, InodeCritical) key-value pairs
    """
    critical_filesets = dict()

    for (fs_key, fs_info) in filesets.items():
        allocated = int(fs_info['allocInodes']) if storage == 'gpfs' else 0
        maxinodes = int(fs_info['maxInodes']) if storage == 'gpfs' else int(quota[fs_key][0].filesLimit)
        used = int(quota[fs_key][0].filesUsage)

        if maxinodes > 0 and used > threshold * maxinodes:
            critical_filesets[fs_info['filesetName']] = InodeCritical(used=used, allocated=allocated,
                                                                      maxinodes=maxinodes)

    return critical_filesets<|MERGE_RESOLUTION|>--- conflicted
+++ resolved
@@ -92,7 +92,6 @@
         if dry_run:
             logging.info("Would have sent this message: %s", message)
         else:
-<<<<<<< HEAD
             mail.sendTextMail(
                 mail_to=INSTITUTE_ADMIN_EMAIL[host_institute],
                 mail_from=INSTITUTE_SENDER_EMAIL_ADDRESSES[host_institute]['from'],
@@ -100,14 +99,6 @@
                 mail_subject="Inode space(s) running out on %s" % (socket.gethostname()),
                 message=message
             )
-=======
-            mail.sendTextMail(mail_to=INSTITUTE_ADMIN_EMAIL[host_institute],
-                            mail_from=INSTITUTE_ADMIN_EMAIL[host_institute],
-                            reply_to=INSTITUTE_ADMIN_EMAIL[host_institute],
-                            mail_subject=f"Inode space(s) running out on {socket.gethostname()}",
-                            message=message)
->>>>>>> d9df3402
-
 
     def do(self, dry_run):
         """
