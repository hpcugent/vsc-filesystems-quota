#!/usr/bin/env python
#
# Copyright 2013-2021 Ghent University
#
# This file is part of vsc-filesystems-quota,
# originally created by the HPC team of Ghent University (http://ugent.be/hpc/en),
# with support of Ghent University (http://ugent.be/hpc),
# the Flemish Supercomputer Centre (VSC) (https://www.vscentrum.be),
# the Flemish Research Foundation (FWO) (http://www.fwo.be/en)
# and the Department of Economy, Science and Innovation (EWI) (http://www.ewi-vlaanderen.be/en).
#
# https://github.com/hpcugent/vsc-filesystems-quota
#
# vsc-filesystems-quota is free software: you can redistribute it and/or modify
# it under the terms of the GNU Library General Public License as
# published by the Free Software Foundation, either version 2 of
# the License, or (at your option) any later version.
#
# vsc-filesystems-quota is distributed in the hope that it will be useful,
# but WITHOUT ANY WARRANTY; without even the implied warranty of
# MERCHANTABILITY or FITNESS FOR A PARTICULAR PURPOSE. See the
# GNU Library General Public License for more details.
#
# You should have received a copy of the GNU Library General Public License
# along with vsc-filesystems-quota. If not, see <http://www.gnu.org/licenses/>.
#
"""
This script stores the inode usage information for the various mounted GPFS filesystems
in a zip file, named by date and filesystem.

@author Andy Georges (Ghent University)
"""
import gzip
import json
import os
import time

from vsc.config.base import GENT
from vsc.filesystem.gpfs import GpfsOperations
from vsc.filesystem.lustre import LustreOperations
from vsc.utils.script_tools import ExtendedSimpleOption

# Constants
NAGIOS_CHECK_INTERVAL_THRESHOLD = (6 * 60 + 5) * 60  # 365 minutes -- little over 6 hours.
INODE_LOG_ZIP_PATH = '/var/log/quota/inode-zips'
INODE_STORE_LOG_CRITICAL = 1

from vsc.filesystem.quota.tools import process_inodes_information, mail_admins


def main():
    """The main."""

    # Note: debug option is provided by generaloption
    # Note: other settings, e.g., ofr each cluster will be obtained from the configuration file
    options = {
        'nagios-check-interval-threshold': NAGIOS_CHECK_INTERVAL_THRESHOLD,
        'location': ('path to store the gzipped files', None, 'store', INODE_LOG_ZIP_PATH),
<<<<<<< HEAD
        'backend': ('Storage backend', None, 'store', 'gpfs'),
=======
        'host_institute': ('Name of the institute where this script is being run', str, 'store', GENT),
>>>>>>> 8d36d5f9
    }

    opts = ExtendedSimpleOption(options)
    logger = opts.log

    stats = {}

    backend = opts.options.backend
    try:
        if backend == 'gpfs':
            storage_backend = GpfsOperations()
        elif backend == 'lustre':
            storage_backend = LustreOperations()
        else:
            logger.exception("Backend %s not supported" % backend)

        filesets = storage_backend.list_filesets()
        quota = storage_backend.list_quota()

        if not os.path.exists(opts.options.location):
            os.makedirs(opts.options.location, 0o755)

        critical_filesets = dict()

        for filesystem in filesets:
            stats["%s_inodes_log_critical" % (filesystem,)] = INODE_STORE_LOG_CRITICAL
            try:
                filename = "%s_inodes_%s_%s.gz" % (backend, time.strftime("%Y%m%d-%H:%M"), filesystem)
                path = os.path.join(opts.options.location, filename)
                zipfile = gzip.open(path, 'wb', 9)  # Compress to the max
                zipfile.write(json.dumps(filesets[filesystem]))
                zipfile.close()
                stats["%s_inodes_log" % (filesystem,)] = 0
                logger.info("Stored inodes information for FS %s" % (filesystem))

                cfs = process_inodes_information(filesets[filesystem], quota[filesystem]['FILESET'],
                        threshold=0.9, storage=backend)
                logger.info("Processed inodes information for filesystem %s" % (filesystem,))
                if cfs:
                    critical_filesets[filesystem] = cfs
                    logger.info("Filesystem %s has at least %d filesets reaching the limit" % (filesystem, len(cfs)))

            except Exception:
                stats["%s_inodes_log" % (filesystem,)] = 1
                logger.exception("Failed storing inodes information for FS %s" % (filesystem))

        logger.info("Critical filesets: %s" % (critical_filesets,))

        if critical_filesets:
            mail_admins(critical_filesets, dry_run=opts.options.dry_run, host_institute=opts.options.host_institute)

    except Exception:
        logger.exception("Failure obtaining %s inodes" % backend)
        opts.critical("Failure to obtain %s inodes information" % backend)

    opts.epilogue("Logged %s inodes" % backend, stats)

if __name__ == '__main__':
    main()<|MERGE_RESOLUTION|>--- conflicted
+++ resolved
@@ -56,11 +56,8 @@
     options = {
         'nagios-check-interval-threshold': NAGIOS_CHECK_INTERVAL_THRESHOLD,
         'location': ('path to store the gzipped files', None, 'store', INODE_LOG_ZIP_PATH),
-<<<<<<< HEAD
         'backend': ('Storage backend', None, 'store', 'gpfs'),
-=======
         'host_institute': ('Name of the institute where this script is being run', str, 'store', GENT),
->>>>>>> 8d36d5f9
     }
 
     opts = ExtendedSimpleOption(options)
