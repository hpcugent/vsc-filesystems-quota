#!/usr/bin/env python
#
# Copyright 2013-2019 Ghent University
#
# This file is part of vsc-filesystems-quota,
# originally created by the HPC team of Ghent University (http://ugent.be/hpc/en),
# with support of Ghent University (http://ugent.be/hpc),
# the Flemish Supercomputer Centre (VSC) (https://www.vscentrum.be),
# the Flemish Research Foundation (FWO) (http://www.fwo.be/en)
# and the Department of Economy, Science and Innovation (EWI) (http://www.ewi-vlaanderen.be/en).
#
# https://github.com/hpcugent/vsc-filesystems-quota
#
# vsc-filesystems-quota is free software: you can redistribute it and/or modify
# it under the terms of the GNU Library General Public License as
# published by the Free Software Foundation, either version 2 of
# the License, or (at your option) any later version.
#
# vsc-filesystems-quota is distributed in the hope that it will be useful,
# but WITHOUT ANY WARRANTY; without even the implied warranty of
# MERCHANTABILITY or FITNESS FOR A PARTICULAR PURPOSE. See the
# GNU Library General Public License for more details.
#
# You should have received a copy of the GNU Library General Public License
# along with vsc-filesystems-quota. If not, see <http://www.gnu.org/licenses/>.
#
"""
This script stores the quota information for the various mounted GPFS filesystems
in a zip file, named by date and filesystem.

@author Andy Georges
"""
import gzip
import json
import os
import time

from vsc.filesystem.gpfs import GpfsOperations
from vsc.utils import fancylogger
from vsc.utils.script_tools import ExtendedSimpleOption

# Constants
NAGIOS_CHECK_INTERVAL_THRESHOLD = (6 * 60 + 5) * 60  # 365 minutes -- little over 6 hours.
QUOTA_LOG_ZIP_PATH = '/var/log/quota/zips'

logger = fancylogger.getLogger(__name__)
fancylogger.logToScreen(True)
fancylogger.setLogLevelInfo()

QUOTA_STORE_LOG_CRITICAL = 1


def main():
    """The main."""

    # Note: debug option is provided by generaloption
    # Note: other settings, e.g., ofr each cluster will be obtained from the configuration file
    options = {
        'nagios-check-interval-threshold': NAGIOS_CHECK_INTERVAL_THRESHOLD,
        'location': ('path to store the gzipped files', None, 'store', QUOTA_LOG_ZIP_PATH),
    }

    opts = ExtendedSimpleOption(options)

    stats = {}

    try:
        gpfs = GpfsOperations()
        quota = gpfs.list_quota()

        if not os.path.exists(opts.options.location):
            os.makedirs(opts.options.location, 0o755)

        for key in quota:
            stats["%s_quota_log_critical" % (key,)] = QUOTA_STORE_LOG_CRITICAL
            try:
                filename = "gpfs_quota_%s_%s.gz" % (time.strftime("%Y%m%d-%H:%M"), key)
                path = os.path.join(opts.options.location, filename)
                zipfile = gzip.open(path, 'wb', 9)  # Compress to the max
                zipfile.write(json.dumps(quota[key]))
                zipfile.close()
                stats["%s_quota_log" % (key,)] = 0
                logger.info("Stored quota information for FS %s" % (key))
            except Exception:
                stats["%s_quota_log" % (key,)] = 1
                logger.exception("Failed storing quota information for FS %s" % (key))
    except Exception:
        logger.exception("Failure obtaining GPFS quota")
        opts.critical("Failure to obtain GPFS quota information")
<<<<<<< HEAD
        sys.exit(NAGIOS_EXIT_CRITICAL[0])
=======
>>>>>>> 443cc36f

    opts.epilogue("Logged GPFS quota", stats)

if __name__ == '__main__':
    main()<|MERGE_RESOLUTION|>--- conflicted
+++ resolved
@@ -87,10 +87,6 @@
     except Exception:
         logger.exception("Failure obtaining GPFS quota")
         opts.critical("Failure to obtain GPFS quota information")
-<<<<<<< HEAD
-        sys.exit(NAGIOS_EXIT_CRITICAL[0])
-=======
->>>>>>> 443cc36f
 
     opts.epilogue("Logged GPFS quota", stats)
 
